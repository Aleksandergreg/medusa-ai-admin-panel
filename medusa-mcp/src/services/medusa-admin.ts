import Medusa from "@medusajs/js-sdk";
import {
  IS_DEV,
  MEDUSA_BACKEND_URL,
  MEDUSA_PASSWORD,
  MEDUSA_USERNAME,
} from "../config/config";
import { createHttp } from "../http/client";
import { createVariantsRepo } from "../repositories/variants-repo";
import { createOrdersRepo } from "../repositories/orders-repo";
import { createAnalyticsService } from "./analytics-service";
import { createOpenApiTools } from "../tools/openapi-tool-factory";
import { createAnalyticsTools } from "../tools/analytics-tool-factory";

export default class MedusaAdminService {
  private sdk: Medusa;
  private token = "";
  public http;
  public variants;
  public orders;
  public analytics;
  public tools: Array<ReturnType<typeof createOpenApiTools>[number]>;

  constructor() {
    this.sdk = new Medusa({
      baseUrl: MEDUSA_BACKEND_URL,
      debug: IS_DEV,
      publishableKey: process.env.NEXT_PUBLIC_MEDUSA_PUBLISHABLE_KEY,
      auth: { type: "jwt" },
    });
    this.http = createHttp(this.sdk, () => this.token);
    this.variants = createVariantsRepo(this.http);
    this.orders = createOrdersRepo(this.http);
    this.analytics = createAnalyticsService(this.orders, this.variants);
    this.tools = [
      ...createAnalyticsTools(this.analytics),
      ...createOpenApiTools(this.http),
    ];
  }

  async init(): Promise<void> {
    const res = (await (this.sdk as any).auth.login("user", "emailpass", {
      email: MEDUSA_USERNAME,
      password: MEDUSA_PASSWORD,
    })) as any;
    const token =
      res?.token ?? res?.access_token ?? res?.jwt ?? res?.toString?.();
<<<<<<< HEAD
    if (typeof token === "string" && token && token !== "[object Object]") {
      this.adminToken = token;
    } else {
      this.adminToken = "";
    }
  }

  /** Flatten object into bracket-notation query pairs (supports nested objects). */
  private toBracketParams(
    obj: Record<string, unknown>,
    prefix = ""
  ): [string, string][] {
    const out: [string, string][] = [];
    const push = (k: string, v: unknown) => {
      if (v === undefined || v === null) return;
      out.push([k, String(v)]);
    };

    for (const [key, value] of Object.entries(obj)) {
      const k = prefix ? `${prefix}[${key}]` : key;

      if (value === undefined || value === null) continue;

      if (Array.isArray(value)) {
        for (const v of value) push(k, v);
      } else if (typeof value === "object") {
        out.push(...this.toBracketParams(value as Record<string, unknown>, k));
      } else {
        push(k, value);
      }
    }
    return out;
  }

  private withQuery(path: string, queryObj: Record<string, unknown>): string {
    const pairs = this.toBracketParams(queryObj);
    if (pairs.length === 0) return path;
    const qs = new URLSearchParams(pairs).toString();
    return path.includes("?") ? `${path}&${qs}` : `${path}?${qs}`;
  }

  /** Authenticated GET (appends query directly on the URL). */
  private async adminGet<T = unknown>(
    path: string,
    queryObj: Record<string, unknown> = {}
  ): Promise<T> {
    const finalPath = this.withQuery(path, queryObj);
    const res = await this.sdk.client.fetch(finalPath, {
      method: "get",
      headers: {
        "Content-Type": "application/json",
        Accept: "application/json",
        ...(this.adminToken
          ? { Authorization: `Bearer ${this.adminToken}` }
          : {}),
      },
    });
    return res as T;
  }

  // ---------- Time helpers ----------

  private inRangeUtc(iso: string, fromIso: string, toIso: string): boolean {
    const t = Date.parse(iso);
    return t >= Date.parse(fromIso) && t < Date.parse(toIso);
  }

  /**
   * Fetch ALL orders in [fromIso, toIso) (paged). We double-check client-side by created_at
   * for correctness and exclude orders with canceled_at set.
   */
  private async fetchOrdersInRange(
    fromIso: string,
    toIso: string
  ): Promise<AdminOrderMinimal[]> {
    const limit = 200;
    let offset = 0;
    const acc: AdminOrderMinimal[] = [];

    const baseQuery = {
      created_at: { gte: fromIso, lt: toIso },
    } as const;

    while (true) {
      const q = { ...baseQuery, limit, offset };
      const data = await this.adminGet<{ orders?: AdminOrderMinimal[] }>(
        "/admin/orders",
        q
      );

      const batch = Array.isArray(data?.orders) ? data.orders : [];
      if (batch.length === 0) break;

      for (const o of batch) {
        if (!o?.created_at) continue;
        if (o?.canceled_at) continue; // exclude canceled
        if (this.inRangeUtc(o.created_at, fromIso, toIso)) {
          acc.push({
            id: o.id,
            created_at: o.created_at,
            canceled_at: o.canceled_at,
            items: o.items, // may be undefined on v2 list
          });
        }
      }

      if (batch.length < limit) break;
      offset += limit;
    }

    return acc;
  }

  /** Count orders in [fromIso, toIso) using client-side filtered list. */
  private async countOrdersInRange(
    fromIso: string,
    toIso: string
  ): Promise<number> {
    const orders = await this.fetchOrdersInRange(fromIso, toIso);
    return orders.length;
  }

  /**
   * Fetch orders with items present. v2 may not allow `expand` on list responses, so:
   *  - list orders (no expand)
   *  - for any order missing `items`, retrieve the order detail `/admin/orders/{id}`
   *    to get `items` (and possibly variant/product info).
   */
  private async fetchOrdersWithItemsInRange(
    fromIso: string,
    toIso: string
  ): Promise<AdminOrderMinimal[]> {
    const list = await this.fetchOrdersInRange(fromIso, toIso);
    const acc: AdminOrderMinimal[] = [];

    for (const o of list) {
      if (Array.isArray(o.items) && o.items.length > 0) {
        acc.push(o);
        continue;
      }
      if (!o.id) continue;

      // Retrieve detail for items
      try {
        const detail = await this.adminGet<{ order?: AdminOrderMinimal }>(
          `/admin/orders/${encodeURIComponent(o.id)}`
        );
        const full = detail?.order ?? {};
        acc.push({
          id: o.id,
          created_at: o.created_at,
          canceled_at: o.canceled_at,
          items: Array.isArray(full.items) ? full.items : [],
        });
      } catch {
        // If detail fails, fall back to no items (ignored in aggregation)
        acc.push({ ...o, items: [] });
      }
    }

    return acc;
  }

  // ---------- Variant -> Product resolution cache ----------

  private clearVariantCache() {
    this.variantToProductCache.clear();
  }

  private async resolveProductFromVariant(
    variantId: string
  ): Promise<VariantResolution> {
    if (this.variantToProductCache.has(variantId)) {
      return this.variantToProductCache.get(variantId)!;
    }

    try {
      const r = await this.adminGet<{
        variant?: {
          product_id?: string;
          product?: { id?: string; title?: string } | null;
          title?: string | null;
          sku?: string | null;
        };
      }>(`/admin/variants/${encodeURIComponent(variantId)}`);

      const v = r?.variant ?? {};
      const entry: VariantResolution = {
        product_id: v?.product_id ?? v?.product?.id,
        title: v?.product?.title ?? v?.title ?? null,
        sku: v?.sku ?? null,
      };

      this.variantToProductCache.set(variantId, entry);
      return entry;
    } catch {
      const entry: VariantResolution = {
        product_id: undefined,
        title: null,
        sku: null,
      };
      this.variantToProductCache.set(variantId, entry);
      return entry;
    }
  }

  // ---------- Tool generation (OpenAPI + custom) ----------

  wrapPath(
    refPath: string,
    refFunction: SdkRequestType
  ): Array<ReturnType<typeof defineTool>> {
    type MethodShape = {
      operationId: string;
      description: string;
      parameters?: Parameter[];
      requestBody?: unknown;
    };
    const tools: Array<ReturnType<typeof defineTool>> = [];

    const buildTool = (
      method: "get" | "post" | "delete",
      methodShape: MethodShape
    ): ReturnType<typeof defineTool> => {
      return defineTool((z) => {
        const name = methodShape.operationId;
        const description = methodShape.description;
        const parameters = methodShape.parameters ?? [];

        const bodyKeys = new Set<string>();
        const propertyTypes = new Map<string, unknown>();
        let requestBodySchema: unknown | undefined;

        if (method === "post") {
          const postBody = (
            methodShape as unknown as {
              requestBody?: {
                content?: Record<string, { schema?: unknown }>;
              };
            }
          ).requestBody?.content?.["application/json"]?.schema;
          requestBodySchema = postBody;
        }

        const collectProps = (schema: unknown): void => {
          if (!schema) return;

          const s = schema as {
            properties?: Record<string, unknown>;
            allOf?: unknown[];
            oneOf?: unknown[];
            anyOf?: unknown[];
            $ref?: string;
          };

          if (s.$ref && typeof s.$ref === "string") {
            const refPath = s.$ref.replace("#/components/schemas/", "");
            const refSchema = (
              adminJson as unknown as {
                components?: { schemas?: Record<string, unknown> };
              }
            ).components?.schemas?.[refPath];
            if (refSchema) collectProps(refSchema);
            return;
          }

          if (s.properties && typeof s.properties === "object") {
            for (const [key, propSchema] of Object.entries(s.properties)) {
              bodyKeys.add(key);
              propertyTypes.set(key, propSchema);
            }
          }

          if (Array.isArray(s.allOf)) s.allOf.forEach(collectProps);
          if (Array.isArray(s.oneOf)) s.oneOf.forEach(collectProps);
          if (Array.isArray(s.anyOf)) s.anyOf.forEach(collectProps);
        };
        if (requestBodySchema) collectProps(requestBodySchema);

        return {
          name: `Admin${name}`,
          description: `${description}${this.generateUsageHint(
            name,
            methodShape,
            method
          )}`,
          inputSchema: {
            // Query + path params
            ...parameters
              .filter((p) => p.in != "header")
              .reduce((acc, param) => {
                switch (param.schema.type) {
                  case "string":
                    acc[param.name] = z.string().optional();
                    break;
                  case "number":
                    acc[param.name] = z.number().optional();
                    break;
                  case "boolean":
                    acc[param.name] = z.boolean().optional();
                    break;
                  case "array":
                    acc[param.name] = z.array(z.any()).optional();
                    break;
                  case "object":
                    acc[param.name] = z.record(z.any()).optional();
                    break;
                  default:
                    acc[param.name] = z.any().optional();
                }
                return acc;
              }, {} as Record<string, ZodTypeAny>),
            ...(method !== "get"
              ? { payload: z.record(z.any()).optional() }
              : {}),
            ...(method !== "get"
              ? Array.from(bodyKeys).reduce((acc, key) => {
                  const propType = propertyTypes.get(key) as
                    | {
                        type?: string;
                        description?: string;
                        example?: unknown;
                        items?: { type?: string };
                      }
                    | undefined;

                  if (propType?.type === "array") {
                    if (key === "options") {
                      acc[key] = z
                        .array(
                          z.object({
                            title: z.string(),
                            values: z.array(z.string()),
                          })
                        )
                        .optional()
                        .describe(
                          'Product options with title and values. Example: [{"title":"Size","values":["S","M","L"]}]'
                        );
                    } else {
                      acc[key] = z
                        .array(z.any())
                        .optional()
                        .describe(
                          propType.description || `Array field: ${key}`
                        );
                    }
                  } else if (propType?.type === "object") {
                    acc[key] = z
                      .record(z.any())
                      .optional()
                      .describe(
                        propType.description ||
                          `Object field: ${key}. Use {} if not needed.`
                      );
                  } else if (propType?.type === "string") {
                    acc[key] = z
                      .string()
                      .optional()
                      .describe(propType.description || `String field: ${key}`);
                  } else if (propType?.type === "number") {
                    acc[key] = z
                      .number()
                      .optional()
                      .describe(propType.description || `Number field: ${key}`);
                  } else if (propType?.type === "boolean") {
                    acc[key] = z
                      .boolean()
                      .optional()
                      .describe(
                        propType.description || `Boolean field: ${key}`
                      );
                  } else {
                    acc[key] = z
                      .any()
                      .optional()
                      .describe(propType?.description || `Field: ${key}`);
                  }
                  return acc;
                }, {} as Record<string, ZodTypeAny>)
              : {}),
          },

          handler: async (input: Record<string, unknown>): Promise<unknown> => {
            // Separate params by location
            const pathParams = parameters
              .filter((p) => p.in === "path")
              .map((p) => p.name);
            const queryParamNames = parameters
              .filter((p) => p.in === "query")
              .map((p) => p.name);

            // Build final path by replacing {param}
            let finalPath = refPath;
            for (const pName of pathParams) {
              const val = (input as Record<string, unknown>)[pName];
              if (val === undefined || val === null) continue;
              finalPath = finalPath.replace(
                new RegExp(`\\{${pName}\\}`, "g"),
                encodeURIComponent(String(val))
              );
            }

            // Build body from non-path/query inputs
            const basePayloadRaw = (input as Record<string, unknown>)[
              "payload"
            ];
            let initialBody: Record<string, unknown> = {};
            if (
              basePayloadRaw &&
              typeof basePayloadRaw === "object" &&
              !Array.isArray(basePayloadRaw)
            ) {
              initialBody = { ...(basePayloadRaw as Record<string, unknown>) };
            }
            const body = Object.entries(input).reduce((acc, [key, value]) => {
              if (
                pathParams.includes(key) ||
                queryParamNames.includes(key) ||
                key === "payload"
              )
                return acc;
              if (value === undefined) return acc;
              (acc as Record<string, unknown>)[key] = value as unknown;
              return acc;
            }, initialBody);

            // Query object from declared query params only
            const queryObj: Record<string, unknown> = {};
            for (const [key, value] of Object.entries(input)) {
              if (!queryParamNames.includes(key)) continue;
              if (value === undefined || value === null) continue;
              queryObj[key] = value;
            }

            if (Object.keys(queryObj).length > 0) {
              finalPath = this.withQuery(finalPath, queryObj);
            }

            if (method === "get") {
              const response = await this.sdk.client.fetch(finalPath, {
                method: method,
                headers: {
                  "Content-Type": "application/json",
                  Accept: "application/json",
                  ...(this.adminToken
                    ? { Authorization: `Bearer ${this.adminToken}` }
                    : {}),
                },
              });
              return response;
            }

            const response = await this.sdk.client.fetch(finalPath, {
              method: method,
              headers: {
                "Content-Type": "application/json",
                Accept: "application/json",
                ...(this.adminToken
                  ? { Authorization: `Bearer ${this.adminToken}` }
                  : {}),
              },
              body,
            });

            if (/^\/admin\/(variants|products)\b/.test(finalPath)) {
              this.clearVariantCache();
            }

            return response;
          },
        };
      });
    };

    if ((refFunction as unknown as { get?: MethodShape }).get) {
      tools.push(
        buildTool("get", (refFunction as unknown as { get: MethodShape }).get)
      );
    }
    if ((refFunction as unknown as { post?: MethodShape }).post) {
      tools.push(
        buildTool(
          "post",
          (refFunction as unknown as { post: MethodShape }).post
        )
      );
    }
    if ((refFunction as unknown as { delete?: MethodShape }).delete) {
      tools.push(
        buildTool(
          "delete",
          (refFunction as unknown as { delete: MethodShape }).delete
        )
      );
    }

    return tools;
  }

  private generateUsageHint(
    operationId: string,
    _methodShape: Record<string, unknown>,
    method: string
  ): string {
    if (method === "post") {
      if (operationId.includes("Batch")) {
        return " **BATCH OPERATION**: Only use this for bulk operations with multiple items. Requires arrays: create[], update[], delete[]. For single operations, use the non-batch version.";
      }
      if (operationId.includes("PostProducts")) {
        return ' **REQUIRED**: title (string), options (array with title and values). Example: {"title":"Product Name","options":[{"title":"Size","values":["S","M","L"]}]';
      }
      if (operationId.includes("PostCustomers")) {
        return " **REQUIRED**: email (string). Optional: first_name, last_name, phone. Do not provide metadata as string.";
      }
      if (operationId.includes("Inventory")) {
        return " **INVENTORY**: Use for stock management. Requires location_id, inventory_item_id, stocked_quantity.";
      }
    }
    return "";
  }

  /**
   * Custom analytics tools (general & composable).
   * - orders_count: counts non-canceled orders in [start,end) UTC.
   * - sales_aggregate: top entities by metric with actable IDs.
   *
   * Accepts RANGE aliases:  (start,end) | (start_date,end_date) | (from,to)
   * Accepts GROUP aliases:  group_by | grouping | group | groupby  (values like "product", "product_id", "variant", "variant_id")
   * Accepts METRIC aliases: metric | measure | by | agg | aggregate ("quantity" | "qty" | "units" | "orders" | "order_count" | "revenue" | "sales" | "amount" | "gmv")
   */
  private defineAnalyticsTools(): Array<ReturnType<typeof defineTool>> {
    // --- alias coercers ---
    const coerceRange = (input: Record<string, unknown>) => {
      const s =
        (input.start as string | undefined) ||
        (input.start_date as string | undefined) ||
        (input.from as string | undefined);
      const e =
        (input.end as string | undefined) ||
        (input.end_date as string | undefined) ||
        (input.to as string | undefined);
      return { start: s, end: e };
    };

    const coerceGroupBy = (
      input: Record<string, unknown>
    ): "product" | "variant" | undefined => {
      const raw =
        (input.group_by as string | undefined) ||
        (input.grouping as string | undefined) ||
        (input.group as string | undefined) ||
        (input.groupby as string | undefined);
      if (!raw) return undefined;
      const v = String(raw).toLowerCase().trim();
      if (v.startsWith("product")) return "product"; // "product", "product_id", "products", etc.
      if (v.startsWith("variant")) return "variant"; // "variant", "variant_id", "variants", etc.
      return undefined;
    };

    const coerceMetric = (
      input: Record<string, unknown>
    ): "quantity" | "revenue" | "orders" | undefined => {
      const raw =
        (input.metric as string | undefined) ||
        (input.measure as string | undefined) ||
        (input.by as string | undefined) ||
        (input.agg as string | undefined) ||
        (input.aggregate as string | undefined);
      if (!raw) return undefined;
      const v = String(raw).toLowerCase().trim();
      if (["quantity", "qty", "units", "unit"].includes(v)) return "quantity";
      if (["orders", "order", "order_count", "num_orders"].includes(v))
        return "orders";
      if (["revenue", "sales", "amount", "gmv", "turnover"].includes(v))
        return "revenue";
      return undefined;
    };

    const orders_count = defineTool((z) => ({
      name: "orders_count",
      description:
        "Count non-canceled orders in a UTC date range [start, end). Returns { count }.",
      // accept range aliases; validate after coercion
      inputSchema: {
        start: z.string().datetime().optional(),
        end: z.string().datetime().optional(),
        start_date: z.string().datetime().optional(),
        end_date: z.string().datetime().optional(),
        from: z.string().datetime().optional(),
        to: z.string().datetime().optional(),
      },
      handler: async (input: Record<string, unknown>): Promise<unknown> => {
        const { start, end } = coerceRange(input);
        if (!start || !end) {
          throw new Error(
            "Missing required range. Provide (start,end) or (start_date,end_date) or (from,to) as ISO date-times."
          );
        }
        const schema = z.object({
          start: z.string().datetime(),
          end: z.string().datetime(),
        });
        const parsed = schema.safeParse({ start, end });
        if (!parsed.success)
          throw new Error(`Invalid input: ${parsed.error.message}`);
        const count = await this.countOrdersInRange(start, end);
        return { start, end, count };
      },
    }));

    const sales_aggregate = defineTool((z) => ({
      name: "sales_aggregate",
      description:
        "Aggregate sales in a UTC date range with grouping and metric. Returns actable IDs.",
      // accept aliases; validate after coercion
      inputSchema: {
        start: z.string().datetime().optional(),
        end: z.string().datetime().optional(),
        start_date: z.string().datetime().optional(),
        end_date: z.string().datetime().optional(),
        from: z.string().datetime().optional(),
        to: z.string().datetime().optional(),

        group_by: z
          .union([z.literal("product"), z.literal("variant")])
          .optional(),
        grouping: z.string().optional(),
        group: z.string().optional(),
        groupby: z.string().optional(),

        metric: z
          .union([
            z.literal("quantity"),
            z.literal("revenue"),
            z.literal("orders"),
          ])
          .optional(),
        measure: z.string().optional(),
        by: z.string().optional(),
        agg: z.string().optional(),
        aggregate: z.string().optional(),

        limit: z.number().int().min(1).max(50).default(5),
        sort: z.union([z.literal("desc"), z.literal("asc")]).default("desc"),
      },
      handler: async (input: Record<string, unknown>): Promise<unknown> => {
        // ranges
        const rng = coerceRange(input);
        if (!rng.start || !rng.end) {
          throw new Error(
            "Missing required range. Provide (start,end) or (start_date,end_date) or (from,to) as ISO date-times."
          );
        }

        // grouping & metric
        const group_by = coerceGroupBy(input);
        const metric = coerceMetric(input);
        if (!group_by)
          throw new Error(
            "Missing or invalid grouping. Use 'group_by' (or 'grouping') with 'product'/'product_id' or 'variant'/'variant_id'."
          );
        if (!metric)
          throw new Error(
            "Missing or invalid metric. Use 'metric' (or 'measure') with 'quantity'|'revenue'|'orders'."
          );

        // other params
        const limit =
          typeof input.limit === "number" && Number.isInteger(input.limit)
            ? Math.max(1, Math.min(50, input.limit))
            : 5;
        const sort = (
          String(input.sort ?? "desc").toLowerCase() === "asc" ? "asc" : "desc"
        ) as "asc" | "desc";

        // re-validate final values
        const schema = z.object({
          start: z.string().datetime(),
          end: z.string().datetime(),
          group_by: z.union([z.literal("product"), z.literal("variant")]),
          metric: z.union([
            z.literal("quantity"),
            z.literal("revenue"),
            z.literal("orders"),
          ]),
          limit: z.number().int().min(1).max(50),
          sort: z.union([z.literal("desc"), z.literal("asc")]),
        });
        const parsed = schema.safeParse({
          start: rng.start,
          end: rng.end,
          group_by,
          metric,
          limit,
          sort,
        });
        if (!parsed.success)
          throw new Error(`Invalid input: ${parsed.error.message}`);

        const { start, end } = parsed.data;

        const orders = await this.fetchOrdersWithItemsInRange(start, end);

        type Agg = {
          key: string; // product_id or variant_id
          product_id?: string;
          variant_id?: string;
          sku?: string | null;
          title?: string | null;
          quantity: number;
          revenue: number;
          orderIds: Set<string>;
        };
        const aggMap = new Map<string, Agg>();

        const addToAgg = (key: string, patch: Partial<Agg>) => {
          const curr = aggMap.get(key) ?? {
            key,
            quantity: 0,
            revenue: 0,
            orderIds: new Set<string>(),
          };
          if (patch.quantity) curr.quantity += patch.quantity;
          if (patch.revenue) curr.revenue += patch.revenue;
          if (patch.orderIds)
            patch.orderIds.forEach((id) => curr.orderIds.add(id));
          if (patch.product_id && !curr.product_id)
            curr.product_id = patch.product_id;
          if (patch.variant_id && !curr.variant_id)
            curr.variant_id = patch.variant_id;
          if (patch.sku && !curr.sku) curr.sku = patch.sku;
          if (patch.title && !curr.title) curr.title = patch.title;
          aggMap.set(key, curr);
        };

        const toNum = (x: unknown): number => {
          if (typeof x === "number" && Number.isFinite(x)) return x;
          const n = Number(x);
          return Number.isFinite(n) ? n : 0;
        };

        for (const o of orders) {
          const oid = o.id ?? "";
          const items = Array.isArray(o.items) ? o.items : [];
          for (const it of items) {
            const qty = toNum(it.quantity);
            if (qty <= 0) continue;

            const lineTotal =
              typeof it.total === "number"
                ? it.total
                : toNum(it.unit_price) * qty;

            let variantId =
              (it.variant_id as string | null) ?? it?.variant?.id ?? undefined;
            let productId =
              (it.product_id as string | null) ??
              it?.variant?.product_id ??
              it?.variant?.product?.id ??
              undefined;

            // If grouping by product and productId missing but we have variantId, look it up
            if (group_by === "product" && !productId && variantId) {
              const resolved = await this.resolveProductFromVariant(variantId);
              productId = resolved.product_id ?? productId;
              if (!it.title && resolved.title) it.title = resolved.title;
              if (!it.sku && resolved.sku) it.sku = resolved.sku;
            }

            const sku = it?.sku ?? it?.variant?.sku ?? null;
            const title =
              it?.title ??
              it?.variant?.title ??
              it?.variant?.product?.title ??
              null;

            const key = group_by === "variant" ? variantId : productId;
            if (!key) continue;

            addToAgg(key, {
              quantity: qty,
              revenue: toNum(lineTotal),
              orderIds: new Set<string>(oid ? [oid] : []),
              product_id: productId,
              variant_id: variantId,
              sku,
              title,
            });
          }
        }

        const rows = Array.from(aggMap.values()).map((r) => {
          const ordersCount = r.orderIds.size;
          const score =
            metric === "quantity"
              ? r.quantity
              : metric === "revenue"
              ? r.revenue
              : ordersCount;
          return { ...r, score, orders: ordersCount };
        });

        rows.sort((a, b) =>
          sort === "desc" ? b.score - a.score : a.score - b.score
        );
        const top = rows.slice(0, limit).map((r, i) => ({
          rank: i + 1,
          product_id: r.product_id ?? null,
          variant_id: r.variant_id ?? null,
          sku: r.sku ?? null,
          title: r.title ?? null,
          quantity: r.quantity,
          revenue: r.revenue,
          orders: r.orders,
          metric: metric,
          value:
            metric === "quantity"
              ? r.quantity
              : metric === "revenue"
              ? r.revenue
              : r.orders,
        }));

        return {
          start: rng.start,
          end: rng.end,
          group_by,
          metric,
          results: top,
          xKey: "rank",
          yKey: "value",
          title: `Top ${group_by}s by ${metric}`,
        };
      },
    }));

    return [orders_count, sales_aggregate];
=======
    this.token =
      typeof token === "string" && token && token !== "[object Object]"
        ? token
        : "";
>>>>>>> a3ff48e5
  }

  defineTools() {
    return this.tools;
  }
}<|MERGE_RESOLUTION|>--- conflicted
+++ resolved
@@ -45,851 +45,10 @@
     })) as any;
     const token =
       res?.token ?? res?.access_token ?? res?.jwt ?? res?.toString?.();
-<<<<<<< HEAD
-    if (typeof token === "string" && token && token !== "[object Object]") {
-      this.adminToken = token;
-    } else {
-      this.adminToken = "";
-    }
-  }
-
-  /** Flatten object into bracket-notation query pairs (supports nested objects). */
-  private toBracketParams(
-    obj: Record<string, unknown>,
-    prefix = ""
-  ): [string, string][] {
-    const out: [string, string][] = [];
-    const push = (k: string, v: unknown) => {
-      if (v === undefined || v === null) return;
-      out.push([k, String(v)]);
-    };
-
-    for (const [key, value] of Object.entries(obj)) {
-      const k = prefix ? `${prefix}[${key}]` : key;
-
-      if (value === undefined || value === null) continue;
-
-      if (Array.isArray(value)) {
-        for (const v of value) push(k, v);
-      } else if (typeof value === "object") {
-        out.push(...this.toBracketParams(value as Record<string, unknown>, k));
-      } else {
-        push(k, value);
-      }
-    }
-    return out;
-  }
-
-  private withQuery(path: string, queryObj: Record<string, unknown>): string {
-    const pairs = this.toBracketParams(queryObj);
-    if (pairs.length === 0) return path;
-    const qs = new URLSearchParams(pairs).toString();
-    return path.includes("?") ? `${path}&${qs}` : `${path}?${qs}`;
-  }
-
-  /** Authenticated GET (appends query directly on the URL). */
-  private async adminGet<T = unknown>(
-    path: string,
-    queryObj: Record<string, unknown> = {}
-  ): Promise<T> {
-    const finalPath = this.withQuery(path, queryObj);
-    const res = await this.sdk.client.fetch(finalPath, {
-      method: "get",
-      headers: {
-        "Content-Type": "application/json",
-        Accept: "application/json",
-        ...(this.adminToken
-          ? { Authorization: `Bearer ${this.adminToken}` }
-          : {}),
-      },
-    });
-    return res as T;
-  }
-
-  // ---------- Time helpers ----------
-
-  private inRangeUtc(iso: string, fromIso: string, toIso: string): boolean {
-    const t = Date.parse(iso);
-    return t >= Date.parse(fromIso) && t < Date.parse(toIso);
-  }
-
-  /**
-   * Fetch ALL orders in [fromIso, toIso) (paged). We double-check client-side by created_at
-   * for correctness and exclude orders with canceled_at set.
-   */
-  private async fetchOrdersInRange(
-    fromIso: string,
-    toIso: string
-  ): Promise<AdminOrderMinimal[]> {
-    const limit = 200;
-    let offset = 0;
-    const acc: AdminOrderMinimal[] = [];
-
-    const baseQuery = {
-      created_at: { gte: fromIso, lt: toIso },
-    } as const;
-
-    while (true) {
-      const q = { ...baseQuery, limit, offset };
-      const data = await this.adminGet<{ orders?: AdminOrderMinimal[] }>(
-        "/admin/orders",
-        q
-      );
-
-      const batch = Array.isArray(data?.orders) ? data.orders : [];
-      if (batch.length === 0) break;
-
-      for (const o of batch) {
-        if (!o?.created_at) continue;
-        if (o?.canceled_at) continue; // exclude canceled
-        if (this.inRangeUtc(o.created_at, fromIso, toIso)) {
-          acc.push({
-            id: o.id,
-            created_at: o.created_at,
-            canceled_at: o.canceled_at,
-            items: o.items, // may be undefined on v2 list
-          });
-        }
-      }
-
-      if (batch.length < limit) break;
-      offset += limit;
-    }
-
-    return acc;
-  }
-
-  /** Count orders in [fromIso, toIso) using client-side filtered list. */
-  private async countOrdersInRange(
-    fromIso: string,
-    toIso: string
-  ): Promise<number> {
-    const orders = await this.fetchOrdersInRange(fromIso, toIso);
-    return orders.length;
-  }
-
-  /**
-   * Fetch orders with items present. v2 may not allow `expand` on list responses, so:
-   *  - list orders (no expand)
-   *  - for any order missing `items`, retrieve the order detail `/admin/orders/{id}`
-   *    to get `items` (and possibly variant/product info).
-   */
-  private async fetchOrdersWithItemsInRange(
-    fromIso: string,
-    toIso: string
-  ): Promise<AdminOrderMinimal[]> {
-    const list = await this.fetchOrdersInRange(fromIso, toIso);
-    const acc: AdminOrderMinimal[] = [];
-
-    for (const o of list) {
-      if (Array.isArray(o.items) && o.items.length > 0) {
-        acc.push(o);
-        continue;
-      }
-      if (!o.id) continue;
-
-      // Retrieve detail for items
-      try {
-        const detail = await this.adminGet<{ order?: AdminOrderMinimal }>(
-          `/admin/orders/${encodeURIComponent(o.id)}`
-        );
-        const full = detail?.order ?? {};
-        acc.push({
-          id: o.id,
-          created_at: o.created_at,
-          canceled_at: o.canceled_at,
-          items: Array.isArray(full.items) ? full.items : [],
-        });
-      } catch {
-        // If detail fails, fall back to no items (ignored in aggregation)
-        acc.push({ ...o, items: [] });
-      }
-    }
-
-    return acc;
-  }
-
-  // ---------- Variant -> Product resolution cache ----------
-
-  private clearVariantCache() {
-    this.variantToProductCache.clear();
-  }
-
-  private async resolveProductFromVariant(
-    variantId: string
-  ): Promise<VariantResolution> {
-    if (this.variantToProductCache.has(variantId)) {
-      return this.variantToProductCache.get(variantId)!;
-    }
-
-    try {
-      const r = await this.adminGet<{
-        variant?: {
-          product_id?: string;
-          product?: { id?: string; title?: string } | null;
-          title?: string | null;
-          sku?: string | null;
-        };
-      }>(`/admin/variants/${encodeURIComponent(variantId)}`);
-
-      const v = r?.variant ?? {};
-      const entry: VariantResolution = {
-        product_id: v?.product_id ?? v?.product?.id,
-        title: v?.product?.title ?? v?.title ?? null,
-        sku: v?.sku ?? null,
-      };
-
-      this.variantToProductCache.set(variantId, entry);
-      return entry;
-    } catch {
-      const entry: VariantResolution = {
-        product_id: undefined,
-        title: null,
-        sku: null,
-      };
-      this.variantToProductCache.set(variantId, entry);
-      return entry;
-    }
-  }
-
-  // ---------- Tool generation (OpenAPI + custom) ----------
-
-  wrapPath(
-    refPath: string,
-    refFunction: SdkRequestType
-  ): Array<ReturnType<typeof defineTool>> {
-    type MethodShape = {
-      operationId: string;
-      description: string;
-      parameters?: Parameter[];
-      requestBody?: unknown;
-    };
-    const tools: Array<ReturnType<typeof defineTool>> = [];
-
-    const buildTool = (
-      method: "get" | "post" | "delete",
-      methodShape: MethodShape
-    ): ReturnType<typeof defineTool> => {
-      return defineTool((z) => {
-        const name = methodShape.operationId;
-        const description = methodShape.description;
-        const parameters = methodShape.parameters ?? [];
-
-        const bodyKeys = new Set<string>();
-        const propertyTypes = new Map<string, unknown>();
-        let requestBodySchema: unknown | undefined;
-
-        if (method === "post") {
-          const postBody = (
-            methodShape as unknown as {
-              requestBody?: {
-                content?: Record<string, { schema?: unknown }>;
-              };
-            }
-          ).requestBody?.content?.["application/json"]?.schema;
-          requestBodySchema = postBody;
-        }
-
-        const collectProps = (schema: unknown): void => {
-          if (!schema) return;
-
-          const s = schema as {
-            properties?: Record<string, unknown>;
-            allOf?: unknown[];
-            oneOf?: unknown[];
-            anyOf?: unknown[];
-            $ref?: string;
-          };
-
-          if (s.$ref && typeof s.$ref === "string") {
-            const refPath = s.$ref.replace("#/components/schemas/", "");
-            const refSchema = (
-              adminJson as unknown as {
-                components?: { schemas?: Record<string, unknown> };
-              }
-            ).components?.schemas?.[refPath];
-            if (refSchema) collectProps(refSchema);
-            return;
-          }
-
-          if (s.properties && typeof s.properties === "object") {
-            for (const [key, propSchema] of Object.entries(s.properties)) {
-              bodyKeys.add(key);
-              propertyTypes.set(key, propSchema);
-            }
-          }
-
-          if (Array.isArray(s.allOf)) s.allOf.forEach(collectProps);
-          if (Array.isArray(s.oneOf)) s.oneOf.forEach(collectProps);
-          if (Array.isArray(s.anyOf)) s.anyOf.forEach(collectProps);
-        };
-        if (requestBodySchema) collectProps(requestBodySchema);
-
-        return {
-          name: `Admin${name}`,
-          description: `${description}${this.generateUsageHint(
-            name,
-            methodShape,
-            method
-          )}`,
-          inputSchema: {
-            // Query + path params
-            ...parameters
-              .filter((p) => p.in != "header")
-              .reduce((acc, param) => {
-                switch (param.schema.type) {
-                  case "string":
-                    acc[param.name] = z.string().optional();
-                    break;
-                  case "number":
-                    acc[param.name] = z.number().optional();
-                    break;
-                  case "boolean":
-                    acc[param.name] = z.boolean().optional();
-                    break;
-                  case "array":
-                    acc[param.name] = z.array(z.any()).optional();
-                    break;
-                  case "object":
-                    acc[param.name] = z.record(z.any()).optional();
-                    break;
-                  default:
-                    acc[param.name] = z.any().optional();
-                }
-                return acc;
-              }, {} as Record<string, ZodTypeAny>),
-            ...(method !== "get"
-              ? { payload: z.record(z.any()).optional() }
-              : {}),
-            ...(method !== "get"
-              ? Array.from(bodyKeys).reduce((acc, key) => {
-                  const propType = propertyTypes.get(key) as
-                    | {
-                        type?: string;
-                        description?: string;
-                        example?: unknown;
-                        items?: { type?: string };
-                      }
-                    | undefined;
-
-                  if (propType?.type === "array") {
-                    if (key === "options") {
-                      acc[key] = z
-                        .array(
-                          z.object({
-                            title: z.string(),
-                            values: z.array(z.string()),
-                          })
-                        )
-                        .optional()
-                        .describe(
-                          'Product options with title and values. Example: [{"title":"Size","values":["S","M","L"]}]'
-                        );
-                    } else {
-                      acc[key] = z
-                        .array(z.any())
-                        .optional()
-                        .describe(
-                          propType.description || `Array field: ${key}`
-                        );
-                    }
-                  } else if (propType?.type === "object") {
-                    acc[key] = z
-                      .record(z.any())
-                      .optional()
-                      .describe(
-                        propType.description ||
-                          `Object field: ${key}. Use {} if not needed.`
-                      );
-                  } else if (propType?.type === "string") {
-                    acc[key] = z
-                      .string()
-                      .optional()
-                      .describe(propType.description || `String field: ${key}`);
-                  } else if (propType?.type === "number") {
-                    acc[key] = z
-                      .number()
-                      .optional()
-                      .describe(propType.description || `Number field: ${key}`);
-                  } else if (propType?.type === "boolean") {
-                    acc[key] = z
-                      .boolean()
-                      .optional()
-                      .describe(
-                        propType.description || `Boolean field: ${key}`
-                      );
-                  } else {
-                    acc[key] = z
-                      .any()
-                      .optional()
-                      .describe(propType?.description || `Field: ${key}`);
-                  }
-                  return acc;
-                }, {} as Record<string, ZodTypeAny>)
-              : {}),
-          },
-
-          handler: async (input: Record<string, unknown>): Promise<unknown> => {
-            // Separate params by location
-            const pathParams = parameters
-              .filter((p) => p.in === "path")
-              .map((p) => p.name);
-            const queryParamNames = parameters
-              .filter((p) => p.in === "query")
-              .map((p) => p.name);
-
-            // Build final path by replacing {param}
-            let finalPath = refPath;
-            for (const pName of pathParams) {
-              const val = (input as Record<string, unknown>)[pName];
-              if (val === undefined || val === null) continue;
-              finalPath = finalPath.replace(
-                new RegExp(`\\{${pName}\\}`, "g"),
-                encodeURIComponent(String(val))
-              );
-            }
-
-            // Build body from non-path/query inputs
-            const basePayloadRaw = (input as Record<string, unknown>)[
-              "payload"
-            ];
-            let initialBody: Record<string, unknown> = {};
-            if (
-              basePayloadRaw &&
-              typeof basePayloadRaw === "object" &&
-              !Array.isArray(basePayloadRaw)
-            ) {
-              initialBody = { ...(basePayloadRaw as Record<string, unknown>) };
-            }
-            const body = Object.entries(input).reduce((acc, [key, value]) => {
-              if (
-                pathParams.includes(key) ||
-                queryParamNames.includes(key) ||
-                key === "payload"
-              )
-                return acc;
-              if (value === undefined) return acc;
-              (acc as Record<string, unknown>)[key] = value as unknown;
-              return acc;
-            }, initialBody);
-
-            // Query object from declared query params only
-            const queryObj: Record<string, unknown> = {};
-            for (const [key, value] of Object.entries(input)) {
-              if (!queryParamNames.includes(key)) continue;
-              if (value === undefined || value === null) continue;
-              queryObj[key] = value;
-            }
-
-            if (Object.keys(queryObj).length > 0) {
-              finalPath = this.withQuery(finalPath, queryObj);
-            }
-
-            if (method === "get") {
-              const response = await this.sdk.client.fetch(finalPath, {
-                method: method,
-                headers: {
-                  "Content-Type": "application/json",
-                  Accept: "application/json",
-                  ...(this.adminToken
-                    ? { Authorization: `Bearer ${this.adminToken}` }
-                    : {}),
-                },
-              });
-              return response;
-            }
-
-            const response = await this.sdk.client.fetch(finalPath, {
-              method: method,
-              headers: {
-                "Content-Type": "application/json",
-                Accept: "application/json",
-                ...(this.adminToken
-                  ? { Authorization: `Bearer ${this.adminToken}` }
-                  : {}),
-              },
-              body,
-            });
-
-            if (/^\/admin\/(variants|products)\b/.test(finalPath)) {
-              this.clearVariantCache();
-            }
-
-            return response;
-          },
-        };
-      });
-    };
-
-    if ((refFunction as unknown as { get?: MethodShape }).get) {
-      tools.push(
-        buildTool("get", (refFunction as unknown as { get: MethodShape }).get)
-      );
-    }
-    if ((refFunction as unknown as { post?: MethodShape }).post) {
-      tools.push(
-        buildTool(
-          "post",
-          (refFunction as unknown as { post: MethodShape }).post
-        )
-      );
-    }
-    if ((refFunction as unknown as { delete?: MethodShape }).delete) {
-      tools.push(
-        buildTool(
-          "delete",
-          (refFunction as unknown as { delete: MethodShape }).delete
-        )
-      );
-    }
-
-    return tools;
-  }
-
-  private generateUsageHint(
-    operationId: string,
-    _methodShape: Record<string, unknown>,
-    method: string
-  ): string {
-    if (method === "post") {
-      if (operationId.includes("Batch")) {
-        return " **BATCH OPERATION**: Only use this for bulk operations with multiple items. Requires arrays: create[], update[], delete[]. For single operations, use the non-batch version.";
-      }
-      if (operationId.includes("PostProducts")) {
-        return ' **REQUIRED**: title (string), options (array with title and values). Example: {"title":"Product Name","options":[{"title":"Size","values":["S","M","L"]}]';
-      }
-      if (operationId.includes("PostCustomers")) {
-        return " **REQUIRED**: email (string). Optional: first_name, last_name, phone. Do not provide metadata as string.";
-      }
-      if (operationId.includes("Inventory")) {
-        return " **INVENTORY**: Use for stock management. Requires location_id, inventory_item_id, stocked_quantity.";
-      }
-    }
-    return "";
-  }
-
-  /**
-   * Custom analytics tools (general & composable).
-   * - orders_count: counts non-canceled orders in [start,end) UTC.
-   * - sales_aggregate: top entities by metric with actable IDs.
-   *
-   * Accepts RANGE aliases:  (start,end) | (start_date,end_date) | (from,to)
-   * Accepts GROUP aliases:  group_by | grouping | group | groupby  (values like "product", "product_id", "variant", "variant_id")
-   * Accepts METRIC aliases: metric | measure | by | agg | aggregate ("quantity" | "qty" | "units" | "orders" | "order_count" | "revenue" | "sales" | "amount" | "gmv")
-   */
-  private defineAnalyticsTools(): Array<ReturnType<typeof defineTool>> {
-    // --- alias coercers ---
-    const coerceRange = (input: Record<string, unknown>) => {
-      const s =
-        (input.start as string | undefined) ||
-        (input.start_date as string | undefined) ||
-        (input.from as string | undefined);
-      const e =
-        (input.end as string | undefined) ||
-        (input.end_date as string | undefined) ||
-        (input.to as string | undefined);
-      return { start: s, end: e };
-    };
-
-    const coerceGroupBy = (
-      input: Record<string, unknown>
-    ): "product" | "variant" | undefined => {
-      const raw =
-        (input.group_by as string | undefined) ||
-        (input.grouping as string | undefined) ||
-        (input.group as string | undefined) ||
-        (input.groupby as string | undefined);
-      if (!raw) return undefined;
-      const v = String(raw).toLowerCase().trim();
-      if (v.startsWith("product")) return "product"; // "product", "product_id", "products", etc.
-      if (v.startsWith("variant")) return "variant"; // "variant", "variant_id", "variants", etc.
-      return undefined;
-    };
-
-    const coerceMetric = (
-      input: Record<string, unknown>
-    ): "quantity" | "revenue" | "orders" | undefined => {
-      const raw =
-        (input.metric as string | undefined) ||
-        (input.measure as string | undefined) ||
-        (input.by as string | undefined) ||
-        (input.agg as string | undefined) ||
-        (input.aggregate as string | undefined);
-      if (!raw) return undefined;
-      const v = String(raw).toLowerCase().trim();
-      if (["quantity", "qty", "units", "unit"].includes(v)) return "quantity";
-      if (["orders", "order", "order_count", "num_orders"].includes(v))
-        return "orders";
-      if (["revenue", "sales", "amount", "gmv", "turnover"].includes(v))
-        return "revenue";
-      return undefined;
-    };
-
-    const orders_count = defineTool((z) => ({
-      name: "orders_count",
-      description:
-        "Count non-canceled orders in a UTC date range [start, end). Returns { count }.",
-      // accept range aliases; validate after coercion
-      inputSchema: {
-        start: z.string().datetime().optional(),
-        end: z.string().datetime().optional(),
-        start_date: z.string().datetime().optional(),
-        end_date: z.string().datetime().optional(),
-        from: z.string().datetime().optional(),
-        to: z.string().datetime().optional(),
-      },
-      handler: async (input: Record<string, unknown>): Promise<unknown> => {
-        const { start, end } = coerceRange(input);
-        if (!start || !end) {
-          throw new Error(
-            "Missing required range. Provide (start,end) or (start_date,end_date) or (from,to) as ISO date-times."
-          );
-        }
-        const schema = z.object({
-          start: z.string().datetime(),
-          end: z.string().datetime(),
-        });
-        const parsed = schema.safeParse({ start, end });
-        if (!parsed.success)
-          throw new Error(`Invalid input: ${parsed.error.message}`);
-        const count = await this.countOrdersInRange(start, end);
-        return { start, end, count };
-      },
-    }));
-
-    const sales_aggregate = defineTool((z) => ({
-      name: "sales_aggregate",
-      description:
-        "Aggregate sales in a UTC date range with grouping and metric. Returns actable IDs.",
-      // accept aliases; validate after coercion
-      inputSchema: {
-        start: z.string().datetime().optional(),
-        end: z.string().datetime().optional(),
-        start_date: z.string().datetime().optional(),
-        end_date: z.string().datetime().optional(),
-        from: z.string().datetime().optional(),
-        to: z.string().datetime().optional(),
-
-        group_by: z
-          .union([z.literal("product"), z.literal("variant")])
-          .optional(),
-        grouping: z.string().optional(),
-        group: z.string().optional(),
-        groupby: z.string().optional(),
-
-        metric: z
-          .union([
-            z.literal("quantity"),
-            z.literal("revenue"),
-            z.literal("orders"),
-          ])
-          .optional(),
-        measure: z.string().optional(),
-        by: z.string().optional(),
-        agg: z.string().optional(),
-        aggregate: z.string().optional(),
-
-        limit: z.number().int().min(1).max(50).default(5),
-        sort: z.union([z.literal("desc"), z.literal("asc")]).default("desc"),
-      },
-      handler: async (input: Record<string, unknown>): Promise<unknown> => {
-        // ranges
-        const rng = coerceRange(input);
-        if (!rng.start || !rng.end) {
-          throw new Error(
-            "Missing required range. Provide (start,end) or (start_date,end_date) or (from,to) as ISO date-times."
-          );
-        }
-
-        // grouping & metric
-        const group_by = coerceGroupBy(input);
-        const metric = coerceMetric(input);
-        if (!group_by)
-          throw new Error(
-            "Missing or invalid grouping. Use 'group_by' (or 'grouping') with 'product'/'product_id' or 'variant'/'variant_id'."
-          );
-        if (!metric)
-          throw new Error(
-            "Missing or invalid metric. Use 'metric' (or 'measure') with 'quantity'|'revenue'|'orders'."
-          );
-
-        // other params
-        const limit =
-          typeof input.limit === "number" && Number.isInteger(input.limit)
-            ? Math.max(1, Math.min(50, input.limit))
-            : 5;
-        const sort = (
-          String(input.sort ?? "desc").toLowerCase() === "asc" ? "asc" : "desc"
-        ) as "asc" | "desc";
-
-        // re-validate final values
-        const schema = z.object({
-          start: z.string().datetime(),
-          end: z.string().datetime(),
-          group_by: z.union([z.literal("product"), z.literal("variant")]),
-          metric: z.union([
-            z.literal("quantity"),
-            z.literal("revenue"),
-            z.literal("orders"),
-          ]),
-          limit: z.number().int().min(1).max(50),
-          sort: z.union([z.literal("desc"), z.literal("asc")]),
-        });
-        const parsed = schema.safeParse({
-          start: rng.start,
-          end: rng.end,
-          group_by,
-          metric,
-          limit,
-          sort,
-        });
-        if (!parsed.success)
-          throw new Error(`Invalid input: ${parsed.error.message}`);
-
-        const { start, end } = parsed.data;
-
-        const orders = await this.fetchOrdersWithItemsInRange(start, end);
-
-        type Agg = {
-          key: string; // product_id or variant_id
-          product_id?: string;
-          variant_id?: string;
-          sku?: string | null;
-          title?: string | null;
-          quantity: number;
-          revenue: number;
-          orderIds: Set<string>;
-        };
-        const aggMap = new Map<string, Agg>();
-
-        const addToAgg = (key: string, patch: Partial<Agg>) => {
-          const curr = aggMap.get(key) ?? {
-            key,
-            quantity: 0,
-            revenue: 0,
-            orderIds: new Set<string>(),
-          };
-          if (patch.quantity) curr.quantity += patch.quantity;
-          if (patch.revenue) curr.revenue += patch.revenue;
-          if (patch.orderIds)
-            patch.orderIds.forEach((id) => curr.orderIds.add(id));
-          if (patch.product_id && !curr.product_id)
-            curr.product_id = patch.product_id;
-          if (patch.variant_id && !curr.variant_id)
-            curr.variant_id = patch.variant_id;
-          if (patch.sku && !curr.sku) curr.sku = patch.sku;
-          if (patch.title && !curr.title) curr.title = patch.title;
-          aggMap.set(key, curr);
-        };
-
-        const toNum = (x: unknown): number => {
-          if (typeof x === "number" && Number.isFinite(x)) return x;
-          const n = Number(x);
-          return Number.isFinite(n) ? n : 0;
-        };
-
-        for (const o of orders) {
-          const oid = o.id ?? "";
-          const items = Array.isArray(o.items) ? o.items : [];
-          for (const it of items) {
-            const qty = toNum(it.quantity);
-            if (qty <= 0) continue;
-
-            const lineTotal =
-              typeof it.total === "number"
-                ? it.total
-                : toNum(it.unit_price) * qty;
-
-            let variantId =
-              (it.variant_id as string | null) ?? it?.variant?.id ?? undefined;
-            let productId =
-              (it.product_id as string | null) ??
-              it?.variant?.product_id ??
-              it?.variant?.product?.id ??
-              undefined;
-
-            // If grouping by product and productId missing but we have variantId, look it up
-            if (group_by === "product" && !productId && variantId) {
-              const resolved = await this.resolveProductFromVariant(variantId);
-              productId = resolved.product_id ?? productId;
-              if (!it.title && resolved.title) it.title = resolved.title;
-              if (!it.sku && resolved.sku) it.sku = resolved.sku;
-            }
-
-            const sku = it?.sku ?? it?.variant?.sku ?? null;
-            const title =
-              it?.title ??
-              it?.variant?.title ??
-              it?.variant?.product?.title ??
-              null;
-
-            const key = group_by === "variant" ? variantId : productId;
-            if (!key) continue;
-
-            addToAgg(key, {
-              quantity: qty,
-              revenue: toNum(lineTotal),
-              orderIds: new Set<string>(oid ? [oid] : []),
-              product_id: productId,
-              variant_id: variantId,
-              sku,
-              title,
-            });
-          }
-        }
-
-        const rows = Array.from(aggMap.values()).map((r) => {
-          const ordersCount = r.orderIds.size;
-          const score =
-            metric === "quantity"
-              ? r.quantity
-              : metric === "revenue"
-              ? r.revenue
-              : ordersCount;
-          return { ...r, score, orders: ordersCount };
-        });
-
-        rows.sort((a, b) =>
-          sort === "desc" ? b.score - a.score : a.score - b.score
-        );
-        const top = rows.slice(0, limit).map((r, i) => ({
-          rank: i + 1,
-          product_id: r.product_id ?? null,
-          variant_id: r.variant_id ?? null,
-          sku: r.sku ?? null,
-          title: r.title ?? null,
-          quantity: r.quantity,
-          revenue: r.revenue,
-          orders: r.orders,
-          metric: metric,
-          value:
-            metric === "quantity"
-              ? r.quantity
-              : metric === "revenue"
-              ? r.revenue
-              : r.orders,
-        }));
-
-        return {
-          start: rng.start,
-          end: rng.end,
-          group_by,
-          metric,
-          results: top,
-          xKey: "rank",
-          yKey: "value",
-          title: `Top ${group_by}s by ${metric}`,
-        };
-      },
-    }));
-
-    return [orders_count, sales_aggregate];
-=======
     this.token =
       typeof token === "string" && token && token !== "[object Object]"
         ? token
         : "";
->>>>>>> a3ff48e5
   }
 
   defineTools() {
