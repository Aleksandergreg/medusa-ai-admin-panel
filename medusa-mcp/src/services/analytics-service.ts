--- conflicted
+++ resolved
@@ -61,41 +61,7 @@
         } = params;
         const list = await orders.withItems(start, end);
 
-<<<<<<< HEAD
-        type Row = {
-            product_id?: string;
-            variant_id?: string;
-            sku?: string | null;
-            title?: string | null;
-            quantity: number;
-            revenue: number;
-            orders: Set<string>;
-            // shipping-specific
-            shipping_option_id?: string | null;
-            shipping_method_id?: string | null;
-        };
-
-        const agg = new Map<string, Row>();
-
-        // ----- SHIPPING GROUPING -----
-        if (group_by === "shipping") {
-            for (const o of list) {
-                const oid = o.id ?? "";
-                const methods = o.shipping_methods ?? [];
-
-                // If there are explicit shipping methods on the order, use them.
-                if (methods.length > 0) {
-                    for (const m of methods) {
-                        const optionId = (m as any).shipping_option_id ?? null;
-                        const methodId = m.id ?? null;
-                        const name = (m as any).name ?? null;
-
-                        // Prefer option id; otherwise method id; otherwise name
-                        const key = optionId ?? methodId ?? name ?? null;
-                        if (!key) {
-                            continue;
-                        }
-=======
+
         // Product/Variant aggregation
         const agg = new Map<
             string,
@@ -220,7 +186,6 @@
                     (it as any).title ??= resolved.title;
                     (it as any).sku ??= resolved.sku;
                 }
->>>>>>> c40675c0
 
                         const row = agg.get(key) ?? {
                             quantity: 0,
