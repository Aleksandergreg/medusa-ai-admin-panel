--- conflicted
+++ resolved
@@ -18,24 +18,7 @@
     variant?: AdminVariantMaybe | null; // when expanded/detail
 };
 
-<<<<<<< HEAD
-/** Minimal fields we read from order.shipping_methods[] */
-export type AdminShippingMethodMaybe = {
-    id?: string;
-    name?: string | null;
-    amount?: number | null; // per your JSON
-    total?: number | null; // also present, we prefer total when available
-    shipping_option_id?: string | null;
-};
 
-/** Minimal fields we read from order.fulfillments[] */
-export type AdminFulfillmentMaybe = {
-    id?: string;
-    provider_id?: string | null; // e.g. "manual_manual"
-    provider?: { id?: string } | null;
-    shipping_option_id?: string | null;
-    shipping_option?: { id?: string } | null;
-=======
 export type AdminShippingMethodMaybe = {
     id?: string;
     name?: string | null;
@@ -44,23 +27,16 @@
     subtotal?: number;
     shipping_option_id?: string | null;
     shipping_option?: { id?: string; name?: string | null } | null;
->>>>>>> c40675c0
+
 };
 
 export type AdminOrderMinimal = {
     id?: string;
     created_at?: string;
     canceled_at?: string | null;
-<<<<<<< HEAD
-    items?: AdminOrderItemMaybe[]; // present on detail; sometimes on list
 
-    // NEW: make these optional so widening is backwards-safe
-    shipping_methods?: AdminShippingMethodMaybe[]; // from order.shipping_methods
-    fulfillments?: AdminFulfillmentMaybe[]; // from order.fulfillments
-=======
     items?: AdminOrderItemMaybe[]; // present on detail; sometimes on list depending on setup
     shipping_methods?: AdminShippingMethodMaybe[]; // present on detail
->>>>>>> c40675c0
 };
 
 export type VariantResolution = {
