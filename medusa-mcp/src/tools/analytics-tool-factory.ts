--- conflicted
+++ resolved
@@ -6,11 +6,8 @@
     salesAggregate: (params: {
         start: string;
         end: string;
-<<<<<<< HEAD
-        group_by: "product" | "variant" | "shipping"; // ← add
-=======
+
         group_by: "product" | "variant" | "shipping";
->>>>>>> c40675c0
         metric: "quantity" | "revenue" | "orders";
         limit?: number;
         sort?: "asc" | "desc";
@@ -66,25 +63,14 @@
         if (v.startsWith("variant")) {
             return "variant";
         }
-<<<<<<< HEAD
-
-        // new: shipping synonyms
-        if (
-            v.startsWith("shipping") ||
-            v.startsWith("ship") ||
-            v.includes("shipping_option") ||
-            v.includes("shipping-method") ||
-            v.includes("shipping_method") ||
-            v.includes("carrier") ||
-            v.includes("delivery")
-=======
+
         if (
             v.startsWith("shipping") ||
             v.startsWith("shipping_method") ||
             v.startsWith("shipping-method") ||
             v.startsWith("shipping option") ||
             v.startsWith("shipping_option")
->>>>>>> c40675c0
+
         ) {
             return "shipping";
         }
@@ -183,11 +169,8 @@
     const sales_aggregate = defineTool((z) => ({
         name: "sales_aggregate",
         description:
-<<<<<<< HEAD
-            "Aggregate sales in a UTC date range with grouping and metric. Group by product | variant | shipping. Metric: quantity (qty/units/shipments), revenue (sales/amount/total/sum/postage), orders (count/usage). Returns actionable IDs.",
-=======
+
             "Aggregate sales in a UTC date range with grouping and metric. Group by: product, variant, or shipping (method). Metric accepts: quantity (qty/units), revenue (sales/amount/total/sum), orders (count).",
->>>>>>> c40675c0
         inputSchema: {
             start: z.string().datetime().optional(),
             end: z.string().datetime().optional(),
@@ -226,11 +209,8 @@
             const metric = coerceMetric(input);
             if (!group_by) {
                 throw new Error(
-<<<<<<< HEAD
-                    "Missing or invalid grouping. Use 'group_by' (or 'grouping') with 'product'|'variant'|'shipping'."
-=======
+
                     "Missing or invalid grouping. Use 'group_by' (or 'grouping') with 'product', 'variant', or 'shipping' (method)."
->>>>>>> c40675c0
                 );
             }
             if (!metric) {
@@ -301,27 +281,11 @@
                 sort: parsed.data.sort
             });
 
-<<<<<<< HEAD
-            // Tailor chart title a bit for shipping
-            const prettyGroup =
-                parsed.data.group_by === "shipping"
-                    ? "Shipping Options"
-                    : parsed.data.group_by === "variant"
-                    ? "Variants"
-                    : "Products";
-            const prettyMetric =
-                parsed.data.metric === "orders"
-                    ? "Orders"
-                    : parsed.data.metric === "quantity"
-                    ? "Quantity"
-                    : "Revenue";
-
-=======
+
             const titleGroup =
                 parsed.data.group_by === "shipping"
                     ? "shipping methods"
                     : `${parsed.data.group_by}s`;
->>>>>>> c40675c0
             return {
                 start: parsed.data.start,
                 end: parsed.data.end,
@@ -330,11 +294,8 @@
                 results: rows,
                 xKey: "rank",
                 yKey: "value",
-<<<<<<< HEAD
-                title: `Top ${prettyGroup} by ${prettyMetric}`
-=======
+
                 title: `Top ${titleGroup} by ${parsed.data.metric}`
->>>>>>> c40675c0
             };
         }
     }));
