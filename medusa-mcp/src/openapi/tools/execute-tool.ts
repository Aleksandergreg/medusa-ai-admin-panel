--- conflicted
+++ resolved
@@ -39,18 +39,16 @@
   registry: OpenApiRegistry,
   medusa: MedusaClient
 ) {
-<<<<<<< HEAD
   return defineTool((z) => ({
     name: "openapi.execute",
     description:
-      "Execute an OpenAPI operation by operationId. Provide pathParams, query, body. Writes require confirm=true.",
+      "Execute an OpenAPI operation by operationId. Provide pathParams, query, body.",
     inputSchema: {
       operationId: z.string().min(1),
       pathParams: z.record(z.union([z.string(), z.number()])).optional(),
       query: z.record(z.any()).optional(),
       headers: z.record(z.string()).optional(),
       body: z.any().optional(),
-      confirm: z.boolean().optional(),
       schemaAware: z.boolean().optional(),
       strictQuery: z.enum(["drop", "error"]).optional(),
     },
@@ -61,7 +59,6 @@
         throw new Error(`Unknown operationId: ${id}`);
       }
 
-      guardWriteOperations(operation, input.confirm as boolean | undefined);
 
       const schemaAware = (input.schemaAware as boolean | undefined) !== false;
       const strictQuery = ((input.strictQuery as StrictQueryMode | undefined) ??
@@ -114,94 +111,7 @@
   }));
 }
 
-function guardWriteOperations(
-  operation: Operation,
-  confirm: boolean | undefined
-): void {
-  if (operation.method === "get" || operation.method === "head") {
-    return;
-  }
-  if (!confirm) {
-    throw new Error(
-      `Operation ${
-        operation.operationId
-      } uses ${operation.method.toUpperCase()}. Set confirm=true to proceed.`
-    );
-  }
-}
-
-=======
-    return defineTool((z) => ({
-        name: "openapi.execute",
-        description:
-            "Execute an OpenAPI operation by operationId. Provide pathParams, query, body when relevant.",
-        inputSchema: {
-            operationId: z.string().min(1),
-            pathParams: z.record(z.union([z.string(), z.number()])).optional(),
-            query: z.record(z.any()).optional(),
-            headers: z.record(z.string()).optional(),
-            body: z.any().optional(),
-            confirm: z.boolean().optional(),
-            schemaAware: z.boolean().optional(),
-            strictQuery: z.enum(["drop", "error"]).optional()
-        },
-        handler: async (input) => {
-            const id = input.operationId as string;
-            const operation = registry.getByOperationId(id);
-            if (!operation) {
-                throw new Error(`Unknown operationId: ${id}`);
-            }
-
-            const schemaAware =
-                (input.schemaAware as boolean | undefined) !== false;
-            const strictQuery = ((input.strictQuery as
-                | StrictQueryMode
-                | undefined) ?? "drop") as StrictQueryMode;
-            const schemas = registry.getSchemas(id);
-
-            const finalPath = buildPath(
-                operation,
-                (input.pathParams as
-                    | Record<string, string | number>
-                    | undefined) ?? {}
-            );
-
-            const { query, droppedKeys } = buildQuery(
-                operation,
-                schemas?.queryParams ?? [],
-                (input.query as Record<string, unknown> | undefined) ?? {},
-                schemaAware
-            );
-
-            if (strictQuery === "error" && droppedKeys.length) {
-                throw new Error(
-                    `Query contains unsupported keys for ${id}: ${droppedKeys.join(
-                        ", "
-                    )}`
-                );
-            }
-
-            const extraHeaders =
-                (input.headers as Record<string, string> | undefined) ?? {};
-
-            if (operation.method === "get" || operation.method === "head") {
-                return medusa.fetch(finalPath, {
-                    method: operation.method,
-                    headers: extraHeaders,
-                    query
-                });
-            }
-
-            return medusa.fetch(finalPath, {
-                method: operation.method,
-                headers: extraHeaders,
-                body: (input.body as unknown) ?? {}
-            });
-        }
-    }));
-}
-
->>>>>>> 43aeb291
+
 function buildPath(
   operation: Operation,
   pathParams: Record<string, string | number>
