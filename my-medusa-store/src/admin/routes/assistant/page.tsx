import { useCallback, useEffect, useMemo, useState } from "react"
import { defineRouteConfig } from "@medusajs/admin-sdk"
import { Container, Heading, Text } from "@medusajs/ui"
import { ChartRenderer, ChartSpec } from "./ChartRenderer"
import { AiAssistent } from "@medusajs/icons"

const AssistantPage = () => {
  const [prompt, setPrompt] = useState("")
  const [answer, setAnswer] = useState<string | null>(null)
  const [chart, setChart] = useState<ChartSpec | null>(null)
  const [error, setError] = useState<string | null>(null)
  const [loading, setLoading] = useState(false)

  // Persist state so it survives navigation away/back
  const STORAGE_KEY_PROMPT = "assistant:prompt"
  const STORAGE_KEY_ANSWER = "assistant:answer"
  const STORAGE_KEY_CHART = "assistant:chart"
  useEffect(() => {
    try {
      const savedPrompt = localStorage.getItem(STORAGE_KEY_PROMPT)
      if (savedPrompt) setPrompt(savedPrompt)

      const savedAnswer = localStorage.getItem(STORAGE_KEY_ANSWER)
      if (savedAnswer) setAnswer(savedAnswer)

      const savedChart = localStorage.getItem(STORAGE_KEY_CHART)
      if (savedChart) {
        try {
          const parsed = JSON.parse(savedChart) as ChartSpec
          if (parsed && typeof parsed === "object") setChart(parsed)
        } catch {}
      }
    } catch {}
  }, [])

  useEffect(() => {
    try {
      // Only store non-empty prompts to avoid cluttering storage
      if (prompt && prompt.trim().length > 0) {
        localStorage.setItem(STORAGE_KEY_PROMPT, prompt)
      } else {
        localStorage.removeItem(STORAGE_KEY_PROMPT)
      }
    } catch {}
  }, [prompt])

  useEffect(() => {
    try {
      if (answer && answer.trim().length > 0) {
        localStorage.setItem(STORAGE_KEY_ANSWER, answer)
      } else {
        localStorage.removeItem(STORAGE_KEY_ANSWER)
      }
    } catch {}
  }, [answer])

  useEffect(() => {
    try {
      if (chart) {
        localStorage.setItem(STORAGE_KEY_CHART, JSON.stringify(chart))
      } else {
        localStorage.removeItem(STORAGE_KEY_CHART)
      }
    } catch {}
  }, [chart])

  const canSubmit = useMemo(() => prompt.trim().length > 0 && !loading, [prompt, loading])

  const onAsk = useCallback(async () => {
    if (!canSubmit) return
    setLoading(true)
    setAnswer(null)
  setError(null)
  setChart(null)
    try {
      const res = await fetch("/assistant", {
        method: "POST",
        headers: { "Content-Type": "application/json" },
        body: JSON.stringify({ prompt }),
        credentials: "include",
      })
      const json = await res.json()
      if (!res.ok) {
        throw new Error(json?.error || `Request failed with ${res.status}`)
      }
      const ans: string = json?.answer ?? ""
      // Try to extract a ChartSpec JSON from fenced code blocks
      const chartRes = extractChartSpec(ans)
      if (chartRes?.spec) {
        setChart(chartRes.spec)
      }
      setAnswer(ans)
    } catch (e: any) {
      setError(e?.message ?? String(e))
    } finally {
      setLoading(false)
    }
  }, [prompt, canSubmit])

  const onClear = useCallback(() => {
    setPrompt("")
    setAnswer(null)
    setChart(null)
    setError(null)
    try {
      localStorage.removeItem(STORAGE_KEY_PROMPT)
      localStorage.removeItem(STORAGE_KEY_ANSWER)
      localStorage.removeItem(STORAGE_KEY_CHART)
    } catch {}
  }, [])

  return (
    <Container className="divide-y p-0">
      <div className="flex items-center justify-between px-6 py-4">
        <Heading level="h1">Assistant</Heading>
      </div>
      <div className="px-6 py-4 grid gap-3">
        <Text size="small">Ask the assistant for help with merchandising, pricing, and more.</Text>
        <textarea
          value={prompt}
          onChange={(e) => setPrompt(e.target.value)}
          onKeyDown={(e) => {
            if (e.key === "Enter" && !e.shiftKey) {
              e.preventDefault();
              onAsk();
            }
          }}
          placeholder='Ask the assistant (e.g. "Suggest a promotion description")'
          rows={4}
          className="border-ui-border-base bg-ui-bg-base text-ui-fg-base rounded-md border p-2"
        />
        <div className="flex gap-2">
          <button
            onClick={onAsk}
            disabled={!canSubmit}
            className={`rounded-md px-3 py-1.5 text-white ${canSubmit ? "bg-ui-bg-interactive" : "bg-ui-border-disabled cursor-not-allowed"}`}
          >
            {loading ? "Asking…" : "Ask"}
          </button>
          <button
            onClick={onClear}
            className="rounded-md px-3 py-1.5 border bg-ui-bg-base text-ui-fg-base"
            disabled={loading}
          >
            Clear
          </button>
        </div>
        {error && (
          <div className="text-ui-fg-error">Error: {error}</div>
        )}
        {chart && (
          <div className="rounded-md border p-3 bg-ui-bg-base">
            <ChartRenderer spec={chart} height={300} />
          </div>
        )}
        {answer && (
          <div className="whitespace-pre-wrap border-ui-border-base bg-ui-bg-subtle rounded-md border p-3">
            {answer}
          </div>
        )}
      </div>
    </Container>
  )
}

export const config = defineRouteConfig({
<<<<<<< HEAD
  label: "Promotions Assistant",
  icon: AiAssistent
=======
  label: "AI Assistant",
>>>>>>> 752fc275
})

export default AssistantPage

// Utilities
type MaybeChart = { spec?: ChartSpec | null }
function extractChartSpec(answer: string | null | undefined): MaybeChart {
  if (!answer) return {}
  // Try ```json ... ``` or ``` ... ``` blocks
  const fence = /```(?:json)?\n([\s\S]*?)\n```/i
  const m = answer.match(fence)
  if (!m) return {}
  try {
    const obj = JSON.parse(m[1])
    if (obj && obj.type === "chart" && Array.isArray(obj.data)) {
      return { spec: obj as ChartSpec }
    }
  } catch {}
  return {}
}<|MERGE_RESOLUTION|>--- conflicted
+++ resolved
@@ -164,12 +164,9 @@
 }
 
 export const config = defineRouteConfig({
-<<<<<<< HEAD
   label: "Promotions Assistant",
   icon: AiAssistent
-=======
-  label: "AI Assistant",
->>>>>>> 752fc275
+
 })
 
 export default AssistantPage
