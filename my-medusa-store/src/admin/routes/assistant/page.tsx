--- conflicted
+++ resolved
@@ -3,12 +3,9 @@
 import { useAssistant } from "./hooks/useAssistant";
 import { PromptInput } from "./components/PromptInput";
 import { AssistantLoading } from "./components/Loading";
-<<<<<<< HEAD
 import { NpsCard } from "./components/NpsCard";
-=======
 import { ConversationMessages } from "./components/ConversationMessages";
 import { ConversationList } from "./components/ConversationList";
->>>>>>> f24c1b6d
 import { defineRouteConfig } from "@medusajs/admin-sdk";
 import { Container, Heading, Text } from "@medusajs/ui";
 import { AiAssistent } from "@medusajs/icons";
@@ -63,11 +60,9 @@
           loading={conversationsLoading}
         />
 
-<<<<<<< HEAD
         <NpsCard />
 
         <PromptInput value={prompt} onChange={setPrompt} onSubmit={ask} />
-=======
         {history.length === 0 && (
           <div className="w-full">
             <Text size="small" className="text-ui-fg-subtle text-center py-8">
@@ -76,7 +71,6 @@
             </Text>
           </div>
         )}
->>>>>>> f24c1b6d
 
         <div className="w-full">
           <ConversationMessages
