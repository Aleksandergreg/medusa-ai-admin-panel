--- conflicted
+++ resolved
@@ -32,30 +32,20 @@
         .json({ error: "Missing or invalid approved flag" });
     }
 
-<<<<<<< HEAD
-    if (!validationManager.hasPendingValidation(id)) {
-      return res
-        .status(404)
-        .json({ error: "Validation request not found or expired" });
+    const actorId = getActorId(req);
+    if (!actorId) {
+      return res.status(401).json({ error: "Unauthorized" });
     }
 
-    if (!approved) {
-      // User rejected the operation
-      validationManager.respondToValidation({ id, approved: false });
-      return res.json({
-        status: "rejected",
-        message: "Operation was rejected by user",
-      });
-    }
+    const assistantService =
+      req.scope.resolve<AssistantModuleService>("assistant");
 
-    // User approved - execute the operation
-    const validations = validationManager.getPendingValidations();
-    const validation = validations.find((v) => v.id === id);
-
-    if (!validation) {
-      return res.status(404).json({ error: "Validation request not found" });
-    }
-
+    const result = await assistantService.handleValidationResponse({
+      actorId,
+      id,
+      approved,
+      editedData,
+    });
     // Execute the actual operation with edited data if provided
     const mcp = await getMcp();
     let argsToExecute = validation.args;
@@ -69,22 +59,56 @@
       };
 
       
-=======
-    const actorId = getActorId(req);
-    if (!actorId) {
-      return res.status(401).json({ error: "Unauthorized" });
->>>>>>> 1890fdbc
     }
 
-    const assistantService =
-      req.scope.resolve<AssistantModuleService>("assistant");
+    const result = await mcp.callTool("openapi.execute", argsToExecute);
 
-    const result = await assistantService.handleValidationResponse({
-      actorId,
-      id,
-      approved,
-      editedData,
-    });
+    if (!isToolExecutionResult(result)) {
+      console.error("Unexpected tool result shape:", result);
+      validationManager.respondToValidation({ id, approved: false });
+      return res.status(502).json({
+        status: "failed",
+        error: "Unexpected response from assistant execution.",
+      });
+    }
+
+    const toolResult = result;
+    const textContent = getFirstTextContent(toolResult);
+    const payload = safeParseJson<OpenApiExecutionPayload>(textContent);
+    const statusCode =
+      typeof payload?.statusCode === "number" ? payload.statusCode : undefined;
+    const isErrorResult = Boolean(toolResult?.isError);
+    const isFailureStatus =
+      typeof statusCode === "number" && statusCode >= 400 && statusCode <= 599;
+
+    if (isErrorResult || isFailureStatus) {
+      const defaultMessage = "Unable to execute the requested operation.";
+      const dataMessage =
+        payload?.data && typeof payload.data === "object"
+          ? (payload.data as { message?: unknown }).message
+          : undefined;
+
+      const errorMessage =
+        typeof dataMessage === "string" && dataMessage.trim().length
+          ? dataMessage.trim()
+          : normalizeErrorMessage(textContent, defaultMessage);
+
+      validationManager.respondToValidation({ id, approved: false });
+
+      const httpStatus =
+        typeof statusCode === "number" && statusCode >= 400
+          ? statusCode
+          : 400;
+
+      return res.status(httpStatus).json({
+        status: "failed",
+        error: errorMessage,
+        result: toolResult,
+      });
+    }
+
+    // Mark validation as approved
+    validationManager.respondToValidation({ id, approved: true });
 
     return res.json({
       response: result.answer,
