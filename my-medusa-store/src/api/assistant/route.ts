import { MedusaRequest, MedusaResponse } from "@medusajs/framework/http";
import { getMcp } from "../../lib/mcp/manager";

type McpTool = {
  name: string;
  description?: string;
  input_schema?: any;
};

function env(key: string): string | undefined {
  return (process.env as any)?.[key];
}

function stripJsonFences(text: string): string {
  const fence = /```(?:json)?\n([\s\S]*?)\n```/i;
  const m = text.match(fence);
  return m ? m[1] : text;
}

/**
 * The AI's "brain". It plans the next step based on the user's goal and the history of previous actions.
 * @param userPrompt The original goal from the user.
 * @param tools The list of available tools.
 * @param history The log of tools that have already been called and their results.
 * @returns A plan of action: either call another tool or provide the final answer.
 */
async function planNextStepWithGemini(
  userPrompt: string,
  tools: McpTool[],
<<<<<<< HEAD
  hints?: Record<string, any>,
  modelName = "gemini-2.5-flash"
): Promise<{ name?: string; args?: Record<string, any>; raw?: any }> {
=======
  history: { tool_name: string; tool_args: any; tool_result: any }[],
  modelName = "gemini-1.5-flash"
): Promise<{ action: 'call_tool' | 'final_answer'; tool_name?: string; tool_args?: any; answer?: string }> {
>>>>>>> b1d6f7b1
  const apiKey = env("GEMINI_API_KEY");
  if (!apiKey) throw new Error("GEMINI_API_KEY is not set");
  const { GoogleGenAI } = await import("@google/genai");

  const toolCatalog = tools.map((t) => ({
    name: t.name,
    description: t.description,
    schema: t.input_schema ?? undefined,
  }));

  const instruction =
    `You are a reasoning agent for an e-commerce backend. Your goal is to accomplish the user's request by calling tools in sequence. ` +
    `Based on the user's prompt and the history of previous tool calls, decide the next step. ` +
    `You have two possible actions: 'call_tool' or 'final_answer'.\n\n` +
    `1. If you need more information or need to perform an action, choose 'call_tool'.\n` +
    `2. If you have successfully completed the user's request, choose 'final_answer' and provide a summary.\n\n` +
    `Return a single JSON object ONLY, no commentary.\n\n` +
<<<<<<< HEAD
    `JSON format:\n` +
    `{"name": string, "args": object}\n\n` +
    `IMPORTANT RULES:\n` +
    `- name must be one of the tool names in the catalog.\n` +
    `- args must follow the tool's input JSON schema (field names and types).\n` +
    `- AVOID batch operations (tools with "Batch" in name) unless explicitly asked for bulk operations.\n` +
    `- Do not provide metadata fields unless specifically requested.\n` +
    `- If unsure, pick the most specific non-batch tool and provide all required fields.\n` +
    `- Do not include code fences unless asked (but if you do, it's okay—we'll strip them).`;
=======
    `JSON format for calling a tool:\n` +
    `{"action": "call_tool", "tool_name": "string", "tool_args": object}\n\n` +
    `JSON format for providing the final answer:\n` +
    `{"action": "final_answer", "answer": "string"}`;
>>>>>>> b1d6f7b1

  const ai = new GoogleGenAI({ apiKey });

  const promptText = [
    instruction,
    `Tool Catalog (JSON):\n${JSON.stringify(toolCatalog, null, 2)}`,
    `History of previous steps (this will be empty on the first turn):\n${JSON.stringify(history, null, 2)}`,
    `User's ultimate goal: ${userPrompt}`,
    `Respond with ONLY the JSON object for the next action.`,
  ].join("\n\n");
  
  const result = await ai.models.generateContent({ model: modelName, contents: promptText });
  const text = result.text;
  if (!text) throw new Error("LLM returned empty response");
  
  try {
    const parsed = JSON.parse(stripJsonFences(text).trim());
    return parsed;
  } catch {
    throw new Error("Failed to parse LLM JSON response for the next action");
  }
<<<<<<< HEAD
  throw new Error("LLM did not return a valid tool selection");
}

async function naturalLanguageAnswerWithGemini(
  userPrompt: string,
  selectedTool: string,
  toolArgs: Record<string, any>,
  toolResult: any,
  modelName = "gemini-2.5-flash"
): Promise<string> {
  const apiKey = env("GEMINI_API_KEY");
  if (!apiKey) throw new Error("GEMINI_API_KEY is not set");
  const { GoogleGenAI } = await import("@google/genai");

  const ai = new GoogleGenAI({ apiKey });
  const summaryPrompt = [
    `You are an assistant that explains structured tool outputs to users in clear, concise natural language.`,
    `User Prompt: ${userPrompt}`,
    `Selected Tool: ${selectedTool}`,
    `Tool Arguments (JSON):\n${JSON.stringify(toolArgs, null, 2)}`,
    `Tool Result (JSON or text):\n${typeof toolResult === "string" ? toolResult : JSON.stringify(toolResult, null, 2)}`,
    `Instructions:\n- Provide a short, user-friendly answer based on the tool result.\n- Do NOT output JSON or code.\n- Use plain sentences or bullet points.\n- If there are many items, summarize the key points.`,
  ].join("\n\n");

  const response = await ai.models.generateContent({ model: modelName, contents: summaryPrompt });
  const text = response.text ?? "";
  if (!text) throw new Error("LLM returned empty summary");
  return text.trim();
=======
>>>>>>> b1d6f7b1
}

/**
 * This is the main API endpoint. It uses an agent loop to handle multi-step tasks.
 */
export async function POST(req: MedusaRequest, res: MedusaResponse) {
  try {
    const body = (req.body ?? {}) as { prompt?: string };
    const prompt = body.prompt?.trim();
    if (!prompt) {
      return res.status(400).json({ error: "Missing prompt" });
    }

    const mcp = await getMcp();
    const tools = await mcp.listTools();
    const availableTools: McpTool[] = (tools.tools ?? []) as any;

    // The "memory" of our agent, storing the results of each step
    const history: { tool_name: string; tool_args: any; tool_result: any }[] = [];
    const maxSteps = 5; // A safety limit to prevent infinite loops

    for (let step = 0; step < maxSteps; step++) {
      console.log(`\n--- 🔄 AGENT LOOP: STEP ${step + 1} ---`);
      
      // 1. Ask the AI to plan the next step based on the full history
      const plan = await planNextStepWithGemini(prompt, availableTools, history);

      // 2. Decide what to do based on the AI's planned action
      if (plan.action === "final_answer") {
        console.log("✅ AI decided to provide the final answer.");
        //await mcp.close();
        return res.json({ answer: plan.answer, history });
      }

      if (plan.action === "call_tool" && plan.tool_name && plan.tool_args) {
        console.log(`🧠 AI wants to call tool: ${plan.tool_name}`);
        console.log(`   With args: ${JSON.stringify(plan.tool_args)}`);
        
        // 3. Execute the chosen tool
        const result = await mcp.callTool(plan.tool_name, plan.tool_args);
        console.log(`   Tool Result: ${JSON.stringify(result).substring(0, 200)}...`);
        
        // 4. Update the history with the outcome of the action
        history.push({
          tool_name: plan.tool_name,
          tool_args: plan.tool_args,
          tool_result: result,
        });
        
        // The loop will now continue to the next step with this new information
      } else {
        throw new Error("AI returned an invalid plan. Cannot proceed.");
      }
    }

    // If the loop finishes, it means the task was too complex or got stuck
    //await mcp.close();
    return res.status(500).json({ 
        error: "The agent could not complete the request within the maximum number of steps.",
        history 
    });

<<<<<<< HEAD
    const result = await mcp.callTool(toolName, toolArgs);

    console.log("MCP Tool Call Debug:");
    console.log("Tool Name:", toolName);
    console.log("Tool Args:", JSON.stringify(toolArgs, null, 2));

    // Gather tool text output (if present) to aid summarization
    const textParts = Array.isArray(result?.content)
      ? result.content.filter((c: any) => c?.type === "text").map((c: any) => c.text)
      : [];
    const toolText = textParts.length ? textParts.join("\n\n") : undefined;

    // Produce a natural-language answer via Gemini
    const modelName = env("GEMINI_MODEL") || "gemini-2.5-flash";
    const answer = await naturalLanguageAnswerWithGemini(
      prompt || "",
      toolName,
      toolArgs,
      toolText ?? result,
      modelName
    );

  return res.json({ answer });
=======
>>>>>>> b1d6f7b1
  } catch (e: any) {
    console.error("\n--- 💥 UNCAUGHT EXCEPTION ---");
    console.error(e);
    console.error("--------------------------\n");
    return res.status(500).json({ error: e?.message ?? String(e) });
  }
}<|MERGE_RESOLUTION|>--- conflicted
+++ resolved
@@ -27,15 +27,10 @@
 async function planNextStepWithGemini(
   userPrompt: string,
   tools: McpTool[],
-<<<<<<< HEAD
-  hints?: Record<string, any>,
-  modelName = "gemini-2.5-flash"
-): Promise<{ name?: string; args?: Record<string, any>; raw?: any }> {
-=======
+
   history: { tool_name: string; tool_args: any; tool_result: any }[],
   modelName = "gemini-1.5-flash"
 ): Promise<{ action: 'call_tool' | 'final_answer'; tool_name?: string; tool_args?: any; answer?: string }> {
->>>>>>> b1d6f7b1
   const apiKey = env("GEMINI_API_KEY");
   if (!apiKey) throw new Error("GEMINI_API_KEY is not set");
   const { GoogleGenAI } = await import("@google/genai");
@@ -53,22 +48,10 @@
     `1. If you need more information or need to perform an action, choose 'call_tool'.\n` +
     `2. If you have successfully completed the user's request, choose 'final_answer' and provide a summary.\n\n` +
     `Return a single JSON object ONLY, no commentary.\n\n` +
-<<<<<<< HEAD
-    `JSON format:\n` +
-    `{"name": string, "args": object}\n\n` +
-    `IMPORTANT RULES:\n` +
-    `- name must be one of the tool names in the catalog.\n` +
-    `- args must follow the tool's input JSON schema (field names and types).\n` +
-    `- AVOID batch operations (tools with "Batch" in name) unless explicitly asked for bulk operations.\n` +
-    `- Do not provide metadata fields unless specifically requested.\n` +
-    `- If unsure, pick the most specific non-batch tool and provide all required fields.\n` +
-    `- Do not include code fences unless asked (but if you do, it's okay—we'll strip them).`;
-=======
     `JSON format for calling a tool:\n` +
     `{"action": "call_tool", "tool_name": "string", "tool_args": object}\n\n` +
     `JSON format for providing the final answer:\n` +
     `{"action": "final_answer", "answer": "string"}`;
->>>>>>> b1d6f7b1
 
   const ai = new GoogleGenAI({ apiKey });
 
@@ -90,37 +73,6 @@
   } catch {
     throw new Error("Failed to parse LLM JSON response for the next action");
   }
-<<<<<<< HEAD
-  throw new Error("LLM did not return a valid tool selection");
-}
-
-async function naturalLanguageAnswerWithGemini(
-  userPrompt: string,
-  selectedTool: string,
-  toolArgs: Record<string, any>,
-  toolResult: any,
-  modelName = "gemini-2.5-flash"
-): Promise<string> {
-  const apiKey = env("GEMINI_API_KEY");
-  if (!apiKey) throw new Error("GEMINI_API_KEY is not set");
-  const { GoogleGenAI } = await import("@google/genai");
-
-  const ai = new GoogleGenAI({ apiKey });
-  const summaryPrompt = [
-    `You are an assistant that explains structured tool outputs to users in clear, concise natural language.`,
-    `User Prompt: ${userPrompt}`,
-    `Selected Tool: ${selectedTool}`,
-    `Tool Arguments (JSON):\n${JSON.stringify(toolArgs, null, 2)}`,
-    `Tool Result (JSON or text):\n${typeof toolResult === "string" ? toolResult : JSON.stringify(toolResult, null, 2)}`,
-    `Instructions:\n- Provide a short, user-friendly answer based on the tool result.\n- Do NOT output JSON or code.\n- Use plain sentences or bullet points.\n- If there are many items, summarize the key points.`,
-  ].join("\n\n");
-
-  const response = await ai.models.generateContent({ model: modelName, contents: summaryPrompt });
-  const text = response.text ?? "";
-  if (!text) throw new Error("LLM returned empty summary");
-  return text.trim();
-=======
->>>>>>> b1d6f7b1
 }
 
 /**
@@ -183,32 +135,6 @@
         history 
     });
 
-<<<<<<< HEAD
-    const result = await mcp.callTool(toolName, toolArgs);
-
-    console.log("MCP Tool Call Debug:");
-    console.log("Tool Name:", toolName);
-    console.log("Tool Args:", JSON.stringify(toolArgs, null, 2));
-
-    // Gather tool text output (if present) to aid summarization
-    const textParts = Array.isArray(result?.content)
-      ? result.content.filter((c: any) => c?.type === "text").map((c: any) => c.text)
-      : [];
-    const toolText = textParts.length ? textParts.join("\n\n") : undefined;
-
-    // Produce a natural-language answer via Gemini
-    const modelName = env("GEMINI_MODEL") || "gemini-2.5-flash";
-    const answer = await naturalLanguageAnswerWithGemini(
-      prompt || "",
-      toolName,
-      toolArgs,
-      toolText ?? result,
-      modelName
-    );
-
-  return res.json({ answer });
-=======
->>>>>>> b1d6f7b1
   } catch (e: any) {
     console.error("\n--- 💥 UNCAUGHT EXCEPTION ---");
     console.error(e);
