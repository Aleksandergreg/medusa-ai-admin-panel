--- conflicted
+++ resolved
@@ -58,10 +58,6 @@
         : ""
     }`,
 
-<<<<<<< HEAD
-   
-=======
->>>>>>> 1fd32219
  promotions: `You are a Marketing and Promotions specialist for this e-commerce platform. You excel at:
 - Creating and managing promotional campaigns
 - Setting up discounts, coupons, and special offers
